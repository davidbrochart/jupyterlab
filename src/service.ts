import { ISignal, Signal } from '@phosphor/signaling';

import { DebugProtocol } from 'vscode-debugprotocol';

import { Debugger } from './debugger';

import { IDebugger } from './tokens';

import { Variables } from './variables';

import { Callstack } from './callstack';

export class DebugService implements IDebugger.IService {
  constructor(debuggerModel: Debugger.Model) {
    // Avoids setting session with invalid client
    // session should be set only when a notebook or
    // a console get the focus.
    // TODO: also checks that the notebook or console
    // runs a kernel with debugging ability
    this._session = null;
    this._model = debuggerModel;
  }

  dispose(): void {
    if (this.isDisposed) {
      return;
    }
    this._isDisposed = true;
    Signal.clearData(this);
  }

  get isDisposed(): boolean {
    return this._isDisposed;
  }

  set session(session: IDebugger.ISession) {
    if (this._session === session) {
      return;
    }
    if (this._session) {
      this._session.dispose();
    }
    this._session = session;

    this._session.eventMessage.connect((_, event) => {
      if (event.event === 'stopped') {
        this._threadStopped.add(event.body.threadId);
        void this.getAllFrames();
      } else if (event.event === 'continued') {
        this._threadStopped.delete(event.body.threadId);
        this._model.linesCleared.emit();
      }
      this._eventMessage.emit(event);
    });
    this._sessionChanged.emit(session);
  }

  get session() {
    return this._session;
  }

  canStart(): boolean {
    return this._session !== null && !this._session.isStarted;
  }

  isStarted(): boolean {
    return this._session !== null && this._session.isStarted;
  }

  isThreadStopped(): boolean {
    return this._threadStopped.has(this.currentThread());
  }

  async continue(): Promise<void> {
    try {
      await this.session.sendRequest('continue', {
        threadId: this.currentThread()
      });
      this._threadStopped.delete(this.currentThread());
    } catch (err) {
      console.error('Error:', err.message);
    }
  }

  async next(): Promise<void> {
    try {
      await this.session.sendRequest('next', {
        threadId: this.currentThread()
      });
    } catch (err) {
      console.error('Error:', err.message);
    }
  }

  async stepIn(): Promise<void> {
    try {
      await this.session.sendRequest('stepIn', {
        threadId: this.currentThread()
      });
    } catch (err) {
      console.error('Error:', err.message);
    }
  }

  get sessionChanged(): ISignal<IDebugger.IService, IDebugger.ISession> {
    return this._sessionChanged;
  }

  get eventMessage(): ISignal<IDebugger.IService, IDebugger.ISession.Event> {
    return this._eventMessage;
  }

  // this will change for after execute cell
  async launch(code: string): Promise<void> {
    this.frames = [];
<<<<<<< HEAD
    const breakpoints: DebugProtocol.SourceBreakpoint[] = this.setBreakpoints();
    const reply = await this.session.sendRequest('dumpCell', {
=======
    this.session.eventMessage.connect((_, event: IDebugger.ISession.Event) => {
      const eventName = event.event;
      if (eventName === 'thread') {
        const msg = event as DebugProtocol.ThreadEvent;
        threadId = msg.body.threadId;
      }
    });

    const breakpoints: DebugProtocol.SourceBreakpoint[] = this.getBreakpoints();
    const dumpedCell = await this.session.sendRequest('dumpCell', {
>>>>>>> 2d5e1716
      code
    });

    await this.setBreakpoints(breakpoints, dumpedCell.body.sourcePath);
    await this.session.sendRequest('configurationDone', {});

    this.session.client.kernel.requestExecute({ code });

    await this.getAllFrames();
  }

  getAllFrames = async () => {
    const stackFrames = await this.getFrames(this.currentThread());

    stackFrames.forEach(async (frame, index) => {
      const scopes = await this.getScopes(frame);
      const variables = await this.getVariables(scopes);
      const values = this.convertScope(scopes, variables);
      this.frames.push({
        id: frame.id,
        scopes: values
      });
      if (index === 0) {
        this._model.sidebar.variables.model.scopes = values;
        this._model.currentLineChanged.emit(frame.line);
      }
    });

    if (stackFrames) {
      this._model.sidebar.callstack.model.frames = stackFrames;
    }

    this._model.sidebar.callstack.model.currentFrameChanged.connect(
      this.onChangeFrame
    );
  };

  onChangeFrame = (_: Callstack.IModel, update: Callstack.IFrame) => {
    const frame = this.frames.find(ele => ele.id === update.id);
    if (frame && frame.scopes) {
      this._model.sidebar.variables.model.scopes = frame.scopes;
    }
  };

  dumpCell = async (code: string) => {
    const reply = await this.session.sendRequest('dumpCell', { code });
    return reply.body;
  };

  getFrames = async (threadId: number) => {
    const reply = await this.session.sendRequest('stackTrace', {
      threadId
    });
    const stackFrames = reply.body.stackFrames;
    return stackFrames;
  };

  getScopes = async (frame: DebugProtocol.StackFrame) => {
    if (!frame) {
      return;
    }
    const reply = await this.session.sendRequest('scopes', {
      frameId: frame.id
    });
    return reply.body.scopes;
  };

  getVariables = async (scopes: DebugProtocol.Scope[]) => {
    if (!scopes || scopes.length === 0) {
      return;
    }
    const reply = await this.session.sendRequest('variables', {
      variablesReference: scopes[0].variablesReference
    });
    return reply.body.variables;
  };

  getBreakpoints = (): DebugProtocol.SourceBreakpoint[] => {
    return this._model.sidebar.breakpoints.model.breakpoints.map(breakpoint => {
      return {
        line: breakpoint.line - 1
      };
    });
  };

  setBreakpoints = async (
    breakpoints: DebugProtocol.SourceBreakpoint[],
    path: string
  ) => {
    await this.session.sendRequest('setBreakpoints', {
      breakpoints: breakpoints,
      source: { path },
      sourceModified: false
    });
  };

  updateBreakpoints = async () => {
    if (!this.session.isStarted) {
      return;
    }
    const code = this._model.codeValue.text;
    const dumpedCell = await this.dumpCell(code);
    const breakpoints = this.getBreakpoints();
    await this.setBreakpoints(breakpoints, dumpedCell.sourcePath);
    await this.session.sendRequest('configurationDone', {});
  };

  protected convertScope = (
    scopes: DebugProtocol.Scope[],
    variables: DebugProtocol.Variable[]
  ): Variables.IScope[] => {
    if (!variables || !scopes) {
      return;
    }
    return scopes.map(scope => {
      return {
        name: scope.name,
        variables: variables.map(variable => {
          return { ...variable };
        })
      };
    });
  };

  private currentThread(): number {
    // TODO: ask the model for the current thread ID
    return 1;
  }

  private _isDisposed: boolean = false;
  private _session: IDebugger.ISession;
  private _sessionChanged = new Signal<IDebugger.IService, IDebugger.ISession>(
    this
  );
  private _eventMessage = new Signal<
    IDebugger.IService,
    IDebugger.ISession.Event
  >(this);
  private _model: Debugger.Model;
  private frames: Frame[] = [];
  // TODO: move this in model
  private _threadStopped = new Set();
}

export type Frame = {
  id: number;
  scopes: Variables.IScope[];
};<|MERGE_RESOLUTION|>--- conflicted
+++ resolved
@@ -113,21 +113,16 @@
   // this will change for after execute cell
   async launch(code: string): Promise<void> {
     this.frames = [];
-<<<<<<< HEAD
-    const breakpoints: DebugProtocol.SourceBreakpoint[] = this.setBreakpoints();
-    const reply = await this.session.sendRequest('dumpCell', {
-=======
-    this.session.eventMessage.connect((_, event: IDebugger.ISession.Event) => {
-      const eventName = event.event;
-      if (eventName === 'thread') {
-        const msg = event as DebugProtocol.ThreadEvent;
-        threadId = msg.body.threadId;
-      }
-    });
+
+    // for now we dont need that -> need develop that
+    // this.session.eventMessage.connect((_, event: IDebugger.ISession.Event) => {
+    //   const eventName = event.event;
+    //   if (eventName === 'thread') {
+    //   }
+    // });
 
     const breakpoints: DebugProtocol.SourceBreakpoint[] = this.getBreakpoints();
     const dumpedCell = await this.session.sendRequest('dumpCell', {
->>>>>>> 2d5e1716
       code
     });
 
