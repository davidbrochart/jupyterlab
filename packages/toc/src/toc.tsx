--- conflicted
+++ resolved
@@ -247,15 +247,11 @@
         />
       );
     } else {
-<<<<<<< HEAD
       content = (
         <span style={{ paddingLeft }}>
           { numbering + heading.text }
         </span>
       );
-=======
-      content = <span style={{ paddingLeft }}>{heading.text}</span>;
->>>>>>> d9cf8a07
     }
 
     return <li onClick={handleClick}>{content}</li>;
