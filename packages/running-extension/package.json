--- conflicted
+++ resolved
@@ -35,16 +35,11 @@
     "watch": "tsc -b --watch"
   },
   "dependencies": {
-<<<<<<< HEAD
     "@jupyterlab/application": "^1.0.1",
-    "@jupyterlab/running": "^1.0.1"
-=======
-    "@jupyterlab/application": "^1.0.0-alpha.3",
-    "@jupyterlab/coreutils": "^3.0.0-alpha.3",
-    "@jupyterlab/running": "^1.0.0-alpha.3",
-    "@jupyterlab/services": "^4.0.0-alpha.3",
-    "@phosphor/algorithm": "^1.1.2"
->>>>>>> 3435924b
+    "@jupyterlab/coreutils": "^3.0.0",
+    "@jupyterlab/running": "^1.0.1",
+    "@jupyterlab/services": "^4.0.1",
+    "@phosphor/algorithm": "^1.1.3"
   },
   "devDependencies": {
     "rimraf": "~2.6.2",
