--- conflicted
+++ resolved
@@ -292,7 +292,7 @@
    * incomplete before attempting submission anyway. The default value is `250`.
    */
   async execute(force = false, timeout = EXECUTION_TIMEOUT): Promise<void> {
-    if (this.sessionContext.session?.kernel.status === 'dead') {
+    if (this.sessionContext.session?.kernel?.status === 'dead') {
       return;
     }
 
@@ -791,40 +791,19 @@
       this._banner = null;
     }
     this.addBanner();
-    this._handleInfo(await this.sessionContext.session?.kernel.info);
+    if (this.sessionContext.session?.kernel) {
+      this._handleInfo(await this.sessionContext.session.kernel.info);
+    }
   }
 
   /**
    * Handle a change to the kernel status.
    */
-<<<<<<< HEAD
-  private _onKernelStatusChanged(): void {
-    if (this.session.status === 'connected') {
-      // we just had a kernel restart or reconnect - reset banner
-      let kernel = this.session.kernel;
-      if (!kernel) {
-        return;
-      }
-      kernel.ready
-        .then(() => {
-          if (this.isDisposed || !kernel || !kernel.info) {
-            return;
-          }
-          this._handleInfo(kernel.info);
-        })
-        .catch(err => {
-          console.error('could not get kernel info');
-        });
-    } else if (this.session.status === 'restarting') {
-      this.addBanner();
-      this._handleInfo(this.session.kernel!.info!);
-=======
   private async _onKernelStatusChanged(): Promise<void> {
     const kernel = this.sessionContext.session?.kernel;
     if (kernel?.status === 'restarting') {
       this.addBanner();
       this._handleInfo(await kernel?.info);
->>>>>>> 28cef062
     }
   }
 
