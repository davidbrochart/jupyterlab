--- conflicted
+++ resolved
@@ -227,7 +227,6 @@
       return;
     }
 
-<<<<<<< HEAD
     let node: HTMLElement | null = null;
     let completionItemList = model.completionItems && model.completionItems();
     if (completionItemList && completionItemList.length) {
@@ -306,10 +305,7 @@
   }
 
   private _createIItemNode(model: Completer.IModel): HTMLElement | null {
-    let items = toArray(model.items());
-=======
     const items = toArray(model.items());
->>>>>>> d0e69a43
 
     // If there are no items, reset and bail.
     if (!items || !items.length) {
@@ -350,31 +346,7 @@
       );
       node.appendChild(li);
     }
-<<<<<<< HEAD
     return node;
-=======
-
-    const active = node.querySelectorAll(`.${ITEM_CLASS}`)[this._activeIndex];
-    active.classList.add(ACTIVE_CLASS);
-
-    // If this is the first time the current completer session has loaded,
-    // populate any initial subset match.
-    if (!model.query) {
-      const populated = this._populateSubset();
-      if (populated) {
-        this.update();
-        return;
-      }
-    }
-
-    if (this.isHidden) {
-      this.show();
-      this._setGeometry();
-      this._visibilityChanged.emit(undefined);
-    } else {
-      this._setGeometry();
-    }
->>>>>>> d0e69a43
   }
 
   /**
@@ -856,7 +828,6 @@
       typeMap: TypeMap,
       orderedTypes: string[]
     ): HTMLLIElement {
-<<<<<<< HEAD
       return this._constructNode(
         this._createBaseNode(item.raw),
         this._createMatchNode(item.text),
@@ -870,25 +841,18 @@
      * Create base node with the value to be inserted
      */
     private _createBaseNode(value: string): HTMLLIElement {
-      let li = document.createElement('li');
-=======
       const li = document.createElement('li');
->>>>>>> d0e69a43
       li.className = ITEM_CLASS;
       // Set the raw, un-marked up value as a data attribute.
       li.setAttribute('data-value', value);
       return li;
     }
 
-<<<<<<< HEAD
     /**
      * Create match node to highlight potential prefix match within result.
      */
     private _createMatchNode(result: string): HTMLElement {
-      let matchNode = document.createElement('code');
-=======
       const matchNode = document.createElement('code');
->>>>>>> d0e69a43
       matchNode.className = 'jp-Completer-match';
       // Use innerHTML because search results include <mark> tags.
       matchNode.innerHTML = defaultSanitizer.sanitize(result, {
@@ -908,14 +872,8 @@
       orderedTypes: string[]
     ): HTMLLIElement {
       // If there are types provided add those.
-<<<<<<< HEAD
       if (typesExist) {
-        let typeNode = document.createElement('span');
-=======
-      if (!JSONExt.deepEqual(typeMap, {})) {
         const typeNode = document.createElement('span');
-        const type = typeMap[item.raw] || '';
->>>>>>> d0e69a43
         typeNode.textContent = (type[0] || '').toLowerCase();
         const colorIndex = (orderedTypes.indexOf(type) % N_COLORS) + 1;
         typeNode.className = 'jp-Completer-type';
